--- conflicted
+++ resolved
@@ -8,15 +8,15 @@
   description  = "Service account for performing Siarnaq actions"
 }
 
-<<<<<<< HEAD
 resource "google_service_account_iam_member" "sign" {
   service_account_id = google_service_account.this.name
   role               = "roles/iam.serviceAccountTokenCreator"
-=======
+  member             = "serviceAccount:${google_service_account.this.email}"
+}
+
 resource "google_service_account_iam_member" "actas" {
   service_account_id = google_service_account.this.name
   role               = "roles/iam.serviceAccountUser"
->>>>>>> 6c8b82da
   member             = "serviceAccount:${google_service_account.this.email}"
 }
 
