import React, { useContext, useEffect, useState } from "react";
import { EpisodeContext } from "../contexts/EpisodeContext";
import BattlecodeTable from "../components/BattlecodeTable";
import { type PaginatedTeamPublicList } from "../utils/types";
import BattlecodeTableBottomElement from "../components/BattlecodeTableBottomElement";
import { NavLink, useSearchParams } from "react-router-dom";
import Input from "../components/elements/Input";
import Button from "../components/elements/Button";
import { searchTeams } from "../utils/api/team";
import { PageTitle } from "../components/elements/BattlecodeStyle";

function trimString(str: string, maxLength: number): string {
  if (str.length > maxLength) {
    return str.slice(0, maxLength - 1) + "...";
  }
  return str;
}

const Rankings: React.FC = () => {
  const episodeId = useContext(EpisodeContext).episodeId;

  const [searchText, setSearchText] = useState<string>("");
  const [loading, setLoading] = useState<boolean>(true);
  const [data, setData] = useState<PaginatedTeamPublicList | undefined>(
    undefined,
  );

  const [queryParams, setQueryParams] = useSearchParams({
    page: "1",
    search: "",
  });
  const page = parseInt(queryParams.get("page") ?? "1");
  const searchQuery = queryParams.get("search") ?? "";

  function handlePage(page: number): void {
    if (!loading) {
      setQueryParams({ ...queryParams, page: page.toString() });
    }
  }

  function handleSearch(): void {
    if (!loading && searchText !== searchQuery) {
      setQueryParams({ ...queryParams, search: searchText });
    }
  }

  useEffect(() => {
    setLoading(true);

    const search = async (): Promise<void> => {
      try {
        const result = await searchTeams(episodeId, searchQuery, false, page);
        setData(result);
        setLoading(false);
      } catch (err) {
        console.error(err);
      }
    };

    void search();

    return () => {
      setLoading(false);
    };
  }, [searchQuery, page]);

  return (
<<<<<<< HEAD
    <div className="mb-20 ml-4 mt-4 flex w-5/6 flex-col">
      <PageTitle>Rankings</PageTitle>
      <div className="justify-left mb-5 flex h-10 w-4/5 flex-row items-center">
=======
    <div className="flex h-full w-full flex-col overflow-auto p-6">
      <h1 className="mb-5 text-3xl font-bold leading-7 text-gray-900">
        Rankings
      </h1>
      <div className="justify-left mb-5 flex h-10 w-3/5 flex-row items-center">
>>>>>>> 5685101e
        <Input
          disabled={loading}
          placeholder="Search for a team..."
          value={searchText}
          onChange={(ev) => {
            setSearchText(ev.target.value);
          }}
          onKeyDown={(ev) => {
            if (ev.key === "Enter") {
              handleSearch();
            }
          }}
        />
        <div className="w-10" />
        <Button
          disabled={loading}
          label="Search!"
          variant="dark"
          onClick={() => {
            handleSearch();
          }}
        />
      </div>

      <BattlecodeTable
        data={data?.results ?? []}
        loading={loading}
        bottomElement={
          <BattlecodeTableBottomElement
            totalCount={data?.count ?? 0}
            pageSize={10}
            currentPage={page}
            onPage={(page) => {
              handlePage(page);
            }}
          />
        }
        columns={[
          {
            header: "Rating",
            value: (team) => Math.round(team.profile?.rating ?? 0),
          },
          {
            header: "Team",
            value: (team) => (
              <NavLink to={`/team/${team.id}`} className="hover:underline">
                {trimString(team.name, 13)}
              </NavLink>
            ),
          },
          {
            header: "Members",
            value: (team) =>
              team.members.map((member, idx) => (
                <>
                  <NavLink
                    key={idx}
                    to={`/user/${member.id}`}
                    className="hover:underline"
                  >
                    {trimString(member.username, 13)}
                  </NavLink>
                  {idx !== team.members.length - 1 ? ", " : ""}
                </>
              )),
          },
          {
            header: "Quote",
            value: (team) => team.profile?.quote ?? "",
          },
          {
            header: "Eligibility",
            value: (team) =>
              (team.profile?.eligible_for ?? [])
                .map((e) => e.toString())
                .join(", "),
          },
          {
            header: "Auto-Accept Ranked",
            value: (team) =>
              team.profile?.auto_accept_ranked !== undefined &&
              team.profile.auto_accept_ranked
                ? "Yes"
                : "No",
          },
          {
            header: "Auto-Accept Unranked",
            value: (team) =>
              team.profile?.auto_accept_unranked !== undefined &&
              team.profile?.auto_accept_unranked
                ? "Yes"
                : "No",
          },
        ]}
      />
    </div>
  );
};

export default Rankings;<|MERGE_RESOLUTION|>--- conflicted
+++ resolved
@@ -65,17 +65,9 @@
   }, [searchQuery, page]);
 
   return (
-<<<<<<< HEAD
-    <div className="mb-20 ml-4 mt-4 flex w-5/6 flex-col">
+    <div className="flex h-full w-full flex-col overflow-auto p-6">
       <PageTitle>Rankings</PageTitle>
-      <div className="justify-left mb-5 flex h-10 w-4/5 flex-row items-center">
-=======
-    <div className="flex h-full w-full flex-col overflow-auto p-6">
-      <h1 className="mb-5 text-3xl font-bold leading-7 text-gray-900">
-        Rankings
-      </h1>
       <div className="justify-left mb-5 flex h-10 w-3/5 flex-row items-center">
->>>>>>> 5685101e
         <Input
           disabled={loading}
           placeholder="Search for a team..."
