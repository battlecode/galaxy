--- conflicted
+++ resolved
@@ -195,14 +195,8 @@
 
                   </ul> */}
                   <p>
-<<<<<<< HEAD
-                    Anyone is write a bot, create a team, and participate in scrimmage matches/rankings. 
+                    Anyone can write a bot, create a team, and participate in scrimmage matches/rankings. 
                     The Sprint Tournaments are open to everyone, but the other tournaments have stricter eligibility rules.
-=======
-                    Anyone is write a bot, create a team, and participate in
-                    scrimmage matches/rankings. However, only student teams are
-                    eligible for tournaments.
->>>>>>> ec4e0ca5
                   </p>
                   <p>
                     Your team must meet <b>all three conditions</b> by a
@@ -225,12 +219,7 @@
                   </p>
                   <ul>
                     <li>
-<<<<<<< HEAD
                       <b>Sprint Tournament: </b> All teams are eligible.
-=======
-                      <b>Sprint Tournament: </b> Teams must consist entirely of
-                      college or high school students.
->>>>>>> ec4e0ca5
                     </li>
                     <li>
                       <b>US Qualifier:</b> Teams must{" "}
