--- conflicted
+++ resolved
@@ -4,13 +4,9 @@
 from django.http import FileResponse, Http404
 from django.shortcuts import get_object_or_404
 from rest_framework import mixins, viewsets
-<<<<<<< HEAD
-from rest_framework.permissions import AllowAny, IsAdminUser
-=======
 from rest_framework.decorators import action
 from rest_framework.permissions import AllowAny
 from rest_framework.response import Response
->>>>>>> ac868b03
 
 from siarnaq.api.user.models import UserProfile
 from siarnaq.api.user.permissions import IsAuthenticatedAsRequestedUser
@@ -33,7 +29,7 @@
     """
 
     serializer_class = UserProfileSerializer
-    permission_classes = (IsAuthenticatedAsRequestedUser | IsAdminUser,)
+    permission_classes = (IsAuthenticatedAsRequestedUser,)
 
     def get_queryset(self):
         return UserProfile.objects.select_related("user").all()
