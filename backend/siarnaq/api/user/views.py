--- conflicted
+++ resolved
@@ -1,20 +1,13 @@
-<<<<<<< HEAD
 import io
 import uuid
 
-=======
->>>>>>> ffcaf0a5
 import google.cloud.storage as storage
 from django.conf import settings
 from django.db import transaction
 from django.http import FileResponse, Http404
 from django.shortcuts import get_object_or_404
-<<<<<<< HEAD
 from PIL import Image
-from rest_framework import mixins, viewsets
-=======
 from rest_framework import mixins, status, viewsets
->>>>>>> ffcaf0a5
 from rest_framework.decorators import action
 from rest_framework.permissions import AllowAny
 from rest_framework.response import Response
