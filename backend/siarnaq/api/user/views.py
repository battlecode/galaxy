--- conflicted
+++ resolved
@@ -1,8 +1,5 @@
-<<<<<<< HEAD
+import io
 import os
-=======
-import io
->>>>>>> b8105fa7
 
 import google.cloud.storage as storage
 from django.db import transaction
@@ -101,18 +98,14 @@
         """Retrieve or update uploaded avatar"""
         profile = self.get_object()
         client = storage.Client()
-        blob = client.bucket(settings.GCLOUD_PUBLIC_BUCKET).blob(
-            profile.get_avatar_path()
-        )
+        blob = client.bucket(gcloud.public_bucket).blob(profile.get_avatar_path())
         match request.method.lower():
             case "get":
                 if not profile.has_avatar:
                     raise Http404
 
                 url = "https://storage.googleapis.com"
-                return (
-                    f"{url}/{settings.GCLOUD_PUBLIC_BUCKET}/{profile.get_avatar_path()}"
-                )
+                return f"{url}/{gcloud.public_bucket}/{profile.get_avatar_path()}"
             case "put":
                 serializer = self.get_serializer(data=request.data)
                 serializer.is_valid(raise_exception=True)
@@ -126,7 +119,7 @@
                 with transaction.atomic():
                     profile.has_avatar = True
                     profile.save(update_fields=["has_avatar"])
-                    if not settings.GCLOUD_DISABLE_ALL_ACTIONS:
+                    if gcloud.enable_actions:
                         with blob.open("wb") as f:
                             # img should always have filename attribute
                             for chunk in img.filename.chunks():
