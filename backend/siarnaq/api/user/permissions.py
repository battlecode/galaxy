from rest_framework import permissions


class IsAuthenticatedAsRequestedUser(permissions.BasePermission):
    message = "Must be authenticated as the requested user."

    def has_object_permission(self, request, _, obj):
<<<<<<< HEAD
        return request.user.is_authenticated and request.user.id == obj.user.id
=======
        return request.user.is_authenticated and request.user.pk == obj.user.pk
>>>>>>> 1dd58abe
<|MERGE_RESOLUTION|>--- conflicted
+++ resolved
@@ -5,8 +5,4 @@
     message = "Must be authenticated as the requested user."
 
     def has_object_permission(self, request, _, obj):
-<<<<<<< HEAD
-        return request.user.is_authenticated and request.user.id == obj.user.id
-=======
-        return request.user.is_authenticated and request.user.pk == obj.user.pk
->>>>>>> 1dd58abe
+        return request.user.is_authenticated and request.user.pk == obj.user.pk