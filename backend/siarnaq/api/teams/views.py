from django.db import transaction
from django.shortcuts import get_object_or_404
from drf_spectacular.utils import extend_schema
from rest_framework import mixins, status, viewsets
from rest_framework.decorators import action
from rest_framework.permissions import AllowAny, IsAuthenticated
from rest_framework.response import Response

from siarnaq.api.episodes.permissions import IsEpisodeAvailable
from siarnaq.api.teams.models import TeamProfile, TeamStatus
from siarnaq.api.teams.permissions import IsOnRequestedTeam, IsOnTeam
from siarnaq.api.teams.serializers import (
    PublicTeamProfileSerializer,
    TeamJoinSerializer,
    TeamProfileSerializer,
)


class TeamViewSet(
    viewsets.GenericViewSet,
    mixins.CreateModelMixin,
    mixins.RetrieveModelMixin,
    mixins.UpdateModelMixin,
):
    """
    A viewset for retrieving and updating all team/team profile info.

    When creating a team, add the logged in user as the sole member.

    When "current" is provided for the ID, retrieve/update info for
    the logged in user's team.
    """

    serializer_class = TeamProfileSerializer

    def get_queryset(self):
        return TeamProfile.objects.select_related(
            "team",
            "rating",
        ).prefetch_related("team__members")

    def get_permissions(self):
        permissions = [
            IsAuthenticated(),
            IsEpisodeAvailable(allow_frozen=True),
            IsOnRequestedTeam(),
        ]
        if self.action == "create" or self.action == "join":
            # Must not be on more than one team
            permissions.append((~IsOnTeam)())

        return permissions

    def get_current_object(self):
        return get_object_or_404(
            self.get_queryset().filter(team__members__id=self.request.user.pk)
        )

    def get_object(self):
        """
        If provided ID is "current", set object to logged in user's team.
        See https://stackoverflow.com/a/36626403.
        """
        pk = self.kwargs.get("pk")

        if pk == "current":
            return self.get_current_object()

        return super().get_object()

    @extend_schema(request=None)
    @action(detail=False, methods=["post"])
    def leave(self, request, **kwargs):
        """Leave a team."""
        team_profile = self.get_current_object()
        team = team_profile.team

        with transaction.atomic():
            team.members.remove(request.user.id)
        return Response(None, status.HTTP_204_NO_CONTENT)

    @extend_schema(responses={status.HTTP_200_OK: TeamProfileSerializer})
    @action(detail=False, methods=["post"], serializer_class=TeamJoinSerializer)
    def join(self, request, **kwargs):
        serializer = self.get_serializer(data=request.data)
        serializer.is_valid(raise_exception=True)

        queryset = self.get_queryset()
        if not request.user.is_staff:
            # Regular users may only join active regular teams and must have the correct
            # join key. Staff users do not have these restrictions.
            queryset = queryset.filter(
                team__status=TeamStatus.REGULAR,
                team__join_key=serializer.validated_data["join_key"],
            )

        team_profile = get_object_or_404(
            queryset,
            team__name=serializer.validated_data["name"],
            team__episode=self.kwargs["episode_id"],
        )
        team = team_profile.team

        with transaction.atomic():
            team.members.add(request.user)
<<<<<<< HEAD
        return Response(serializer.data, status.HTTP_200_OK)
=======
            team.save()

        serializer = TeamProfileSerializer(team_profile)
        return Response(serializer.data, status.HTTP_200_OK)


class PublicTeamProfileViewSet(viewsets.ReadOnlyModelViewSet):

    serializer_class = PublicTeamProfileSerializer
    permission_classes = (AllowAny,)

    def get_queryset(self):
        return TeamProfile.objects.select_related(
            "team",
            "rating",
        ).prefetch_related("team__members")
>>>>>>> ebaff9ac
<|MERGE_RESOLUTION|>--- conflicted
+++ resolved
@@ -103,12 +103,6 @@
 
         with transaction.atomic():
             team.members.add(request.user)
-<<<<<<< HEAD
-        return Response(serializer.data, status.HTTP_200_OK)
-=======
-            team.save()
-
-        serializer = TeamProfileSerializer(team_profile)
         return Response(serializer.data, status.HTTP_200_OK)
 
 
@@ -121,5 +115,4 @@
         return TeamProfile.objects.select_related(
             "team",
             "rating",
-        ).prefetch_related("team__members")
->>>>>>> ebaff9ac
+        ).prefetch_related("team__members")